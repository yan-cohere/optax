# Lint as: python3
# Copyright 2019 DeepMind Technologies Limited. All Rights Reserved.
#
# Licensed under the Apache License, Version 2.0 (the "License");
# you may not use this file except in compliance with the License.
# You may obtain a copy of the License at
#
#     http://www.apache.org/licenses/LICENSE-2.0
#
# Unless required by applicable law or agreed to in writing, software
# distributed under the License is distributed on an "AS IS" BASIS,
# WITHOUT WARRANTIES OR CONDITIONS OF ANY KIND, either express or implied.
# See the License for the specific language governing permissions and
# limitations under the License.
# ==============================================================================
"""Tests for `alias.py`."""

from absl.testing import absltest
from absl.testing import parameterized

import chex
import jax
from jax.experimental import optimizers
import jax.numpy as jnp

from optax._src import alias
from optax._src import transform
from optax._src import update


STEPS = 50
LR = 1e-2


class AliasTest(chex.TestCase):

  def setUp(self):
    super(AliasTest, self).setUp()
    self.init_params = (jnp.array([1., 2.]), jnp.array([3., 4.]))
    self.per_step_updates = (jnp.array([500., 5.]), jnp.array([300., 3.]))

  @chex.all_variants()
  @parameterized.named_parameters(
      ('sgd', alias.sgd(LR, 0.0),
       optimizers.sgd(LR), 1e-5),
      ('adam', alias.adam(LR, 0.9, 0.999, 1e-8),
       optimizers.adam(LR, 0.9, 0.999), 1e-4),
      ('rmsprop', alias.rmsprop(LR, .9, 0.1),
       optimizers.rmsprop(LR, .9, 0.1), 1e-5),
      ('adagrad', alias.adagrad(LR, 0., 0.,),
       optimizers.adagrad(LR, 0.), 1e-5),
  )
  def test_jax_optimizer_equivalent(self, optax_optimizer, jax_optimizer, rtol):

    # experimental/optimizers.py
    jax_params = self.init_params
    opt_init, opt_update, get_params = jax_optimizer
    state = opt_init(jax_params)
    for i in range(STEPS):
      state = opt_update(i, self.per_step_updates, state)
      jax_params = get_params(state)

    # optax
    optax_params = self.init_params
    state = optax_optimizer.init(optax_params)

    @self.variant
    def step(updates, state):
      return optax_optimizer.update(updates, state)

    for _ in range(STEPS):
      updates, state = step(self.per_step_updates, state)
      optax_params = update.apply_updates(optax_params, updates)

    # Check equivalence.
    chex.assert_tree_all_close(jax_params, optax_params, rtol=rtol)

  @parameterized.named_parameters(
      ('sgd', alias.sgd(1e-2, 0.0)),
      ('adam', alias.adam(1e-1)),
      ('adamw', alias.adamw(1e-1)),
      ('lamb', alias.adamw(1e-1)),
      ('rmsprop', alias.rmsprop(1e-1)),
      ('fromage', transform.scale_by_fromage(-1e-2)),
      ('adabelief', alias.adabelief(1e-1)),
<<<<<<< HEAD
      ('radam', alias.radam(1e-1)),
=======
      ('yogi', alias.yogi(1.0)),
>>>>>>> 69a4a3ee
  )
  def test_parabel(self, opt):
    initial_params = jnp.array([-1.0, 10.0, 1.0])
    final_params = jnp.array([1.0, -1.0, 1.0])

    @jax.grad
    def get_updates(params):
      return jnp.sum((params - final_params)**2)

    @jax.jit
    def step(params, state):
      updates, state = opt.update(get_updates(params), state, params)
      params = update.apply_updates(params, updates)
      return params, state

    params = initial_params
    state = opt.init(params)
    for _ in range(1000):
      params, state = step(params, state)

    chex.assert_tree_all_close(params, final_params, rtol=1e-2, atol=1e-2)

  @parameterized.named_parameters(
      ('sgd', alias.sgd(2e-3, 0.2)),
      ('adam', alias.adam(1e-1)),
      ('adamw', alias.adamw(1e-1)),
      ('lamb', alias.adamw(1e-1)),
      ('rmsprop', alias.rmsprop(5e-3)),
      ('fromage', transform.scale_by_fromage(-5e-3)),
      ('adabelief', alias.adabelief(1e-1)),
<<<<<<< HEAD
      ('radam', alias.radam(1e-1)),
=======
      ('yogi', alias.yogi(1.0)),
>>>>>>> 69a4a3ee
  )
  def test_rosenbrock(self, opt):
    a = 1.0
    b = 100.0
    initial_params = jnp.array([0.0, 0.0])
    final_params = jnp.array([a, a**2])

    @jax.grad
    def get_updates(params):
      return (a - params[0])**2 + b * (params[1] - params[0]**2)**2

    @jax.jit
    def step(params, state):
      updates, state = opt.update(get_updates(params), state, params)
      params = update.apply_updates(params, updates)
      return params, state

    params = initial_params
    state = opt.init(params)
    for _ in range(10000):
      params, state = step(params, state)

    chex.assert_tree_all_close(params, final_params, rtol=3e-2, atol=3e-2)


if __name__ == '__main__':
  absltest.main()<|MERGE_RESOLUTION|>--- conflicted
+++ resolved
@@ -83,11 +83,8 @@
       ('rmsprop', alias.rmsprop(1e-1)),
       ('fromage', transform.scale_by_fromage(-1e-2)),
       ('adabelief', alias.adabelief(1e-1)),
-<<<<<<< HEAD
       ('radam', alias.radam(1e-1)),
-=======
       ('yogi', alias.yogi(1.0)),
->>>>>>> 69a4a3ee
   )
   def test_parabel(self, opt):
     initial_params = jnp.array([-1.0, 10.0, 1.0])
@@ -118,11 +115,8 @@
       ('rmsprop', alias.rmsprop(5e-3)),
       ('fromage', transform.scale_by_fromage(-5e-3)),
       ('adabelief', alias.adabelief(1e-1)),
-<<<<<<< HEAD
       ('radam', alias.radam(1e-1)),
-=======
       ('yogi', alias.yogi(1.0)),
->>>>>>> 69a4a3ee
   )
   def test_rosenbrock(self, opt):
     a = 1.0
