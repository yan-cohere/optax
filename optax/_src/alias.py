--- conflicted
+++ resolved
@@ -37,8 +37,7 @@
     learning_rate: ScalarOrSchedule,
     b1: float = 0.9,
     b2: float = 0.999,
-<<<<<<< HEAD
-    eps: float = 1e-8) -> GradientTransformation:
+    eps: float = 1e-8) -> base.GradientTransformation:
   """The AdaBelief optimiser.
 
   AdaBelief is an adaptive learning rate optimiser that focuses on fast
@@ -61,9 +60,6 @@
   Returns:
     the corresponding `GradientTransformation`.
   """
-=======
-    eps: float = 1e-8) -> base.GradientTransformation:
->>>>>>> 5d8ca5cc
   return combine.chain(
       transform.scale_by_belief(b1=b1, b2=b2, eps=eps),
       _scale_by_learning_rate(learning_rate),
