--- conflicted
+++ resolved
@@ -815,7 +815,39 @@
 
   return GradientTransformation(init_fn, update_fn)
 
-<<<<<<< HEAD
+
+class NonNegativeParamsState(OptState):
+  """The `keep_params_nonnegative` transformation is stateless."""
+
+
+def keep_params_nonnegative() -> GradientTransformation:
+  """Modifies the updates to keep parameters non-negative, i.e. >= 0.
+
+  This transformation ensures that parameters after the update will be
+  larger than or equal to zero.
+  In a chain of transformations, this should be the last one.
+
+  WARNING: the transformation expects input params to be non-negative.
+  When params is negative the transformed update will move them to 0.
+
+  Returns:
+    An (init_fn, update_fn) tuple.
+  """
+
+  def init_fn(_):
+    return NonNegativeParamsState()
+
+  def update_fn(updates, state, params):
+    if params is None:
+      raise ValueError(NO_PARAMS_MSG)
+
+    updates = jax.tree_multimap(
+        lambda p, u: jnp.where((p + u) < 0., -p, u), params, updates)
+    return updates, state
+
+  return GradientTransformation(init_fn, update_fn)
+
+
 class ScaleBySM3State(OptState):
   """State for the SM3 algorithm."""
   mu: Updates
@@ -823,35 +855,6 @@
 
 def scale_by_sm3(b1: float = 0.9,
                  eps: float = 1e-8) -> GradientTransformation:
-  """Scale updates using sm3`.
-
-  References:
-    [Anil et. al 2019](https://arxiv.org/abs/1901.11150)
-
-  Args:
-    b1: decay rate for the exponentially weighted average of grads.
-    eps: term added to the denominator to improve numerical stability.
-=======
-
-class NonNegativeParamsState(OptState):
-  """The `keep_params_nonnegative` transformation is stateless."""
-
-
-def keep_params_nonnegative() -> GradientTransformation:
-  """Modifies the updates to keep parameters non-negative, i.e. >= 0.
-
-  This transformation ensures that parameters after the update will be
-  larger than or equal to zero.
-  In a chain of transformations, this should be the last one.
-
-  WARNING: the transformation expects input params to be non-negative.
-  When params is negative the transformed update will move them to 0.
->>>>>>> e3429fcb
-
-  Returns:
-    An (init_fn, update_fn) tuple.
-  """
-<<<<<<< HEAD
   def splice(seq, i, x):
     lst = list(seq)
     lst[i:i+1] = x
@@ -876,18 +879,4 @@
     nu = [accum.max(splice(range(updates.ndim), j, [])) for j in range(updates.ndim)]
     return mu, ScaleBySM3State(mu=mu, nu=nu)
     
-=======
-
-  def init_fn(_):
-    return NonNegativeParamsState()
-
-  def update_fn(updates, state, params):
-    if params is None:
-      raise ValueError(NO_PARAMS_MSG)
-
-    updates = jax.tree_multimap(
-        lambda p, u: jnp.where((p + u) < 0., -p, u), params, updates)
-    return updates, state
-
->>>>>>> e3429fcb
   return GradientTransformation(init_fn, update_fn)