--- conflicted
+++ resolved
@@ -68,12 +68,8 @@
     weight_decay: Weight-decay parameter.
 
   Returns:
-<<<<<<< HEAD
     A ``GradientTransformation`` object.
-=======
-    A `GradientTransformation` object.
   .. versionadded:: 0.2.3
->>>>>>> 12ae93a5
   """
   def init_fn(params: base.Params) -> MomoState:
     exp_avg = tu.tree_map(lambda p: jnp.zeros(p.shape), params)
@@ -176,6 +172,7 @@
 
   Returns:
     A ``GradientTransformation`` object.
+    .. versionadded:: 0.2.3
   """
   def init_fn(params: base.Params) -> MomoAdamState:
     exp_avg = tu.tree_map(lambda p: jnp.zeros(p.shape), params)
